--- conflicted
+++ resolved
@@ -113,18 +113,11 @@
     def comparator = getVersionComparator()
 
     def versionInfo = latestVersions.groupBy { key, version ->
-<<<<<<< HEAD
-      if (currentVersions[key] == version){
-        return 0
-      }
-      return (Math.signum(comparator.compare(version, currentVersions[key]))) as int
-=======
       if (currentVersions[key] == version) {
         0
       } else {
         (Math.signum(comparator.compare(version, currentVersions[key]))) as int
       }
->>>>>>> abb6d4eb
     }
     def upToDateVersions = versionInfo[0] ?: []
     def upgradeVersions = versionInfo[1] ?: []
