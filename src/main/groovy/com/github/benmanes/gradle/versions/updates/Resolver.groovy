--- conflicted
+++ resolved
@@ -257,18 +257,11 @@
   /** Returns the coordinates for the current (declared) dependency versions. */
   @TypeChecked(SKIP)
   private Map<Coordinate.Key, Coordinate> getCurrentCoordinates(Configuration configuration) {
-<<<<<<< HEAD
-    Map<Coordinate.Key, Coordinate> declared = configuration.dependencies.findAll { dependency ->
-      dependency instanceof ExternalDependency
-    }.collectEntries {Coordinate.from(it).getEntry()
-    }
-=======
     Map<Coordinate.Key, Coordinate> declared =
       getResolvableDependencies(configuration).collectEntries {
         return [it.key, it]
       }
 
->>>>>>> 8525d22e
     if (declared.isEmpty()) {
       return Collections.emptyMap()
     }
