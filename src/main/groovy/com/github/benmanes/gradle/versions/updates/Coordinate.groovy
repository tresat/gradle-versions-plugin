--- conflicted
+++ resolved
@@ -18,11 +18,8 @@
 import groovy.transform.CompileStatic
 import groovy.transform.EqualsAndHashCode
 import org.gradle.api.artifacts.Dependency
-<<<<<<< HEAD
 import org.gradle.api.artifacts.ExternalModuleDependency
-=======
 import org.gradle.api.artifacts.DependencyConstraint
->>>>>>> 8525d22e
 import org.gradle.api.artifacts.ModuleVersionIdentifier
 import org.gradle.api.artifacts.ModuleVersionSelector
 import org.gradle.api.artifacts.component.ModuleComponentIdentifier
@@ -30,24 +27,15 @@
 /**
  * The dependency's coordinate.
  */
-<<<<<<< HEAD
-@TypeChecked
+@CompileStatic
 @EqualsAndHashCode(excludes = 'userReason')
-=======
-@CompileStatic
-@EqualsAndHashCode
->>>>>>> 8525d22e
 class Coordinate implements Comparable<Coordinate> {
   final String groupId
   final String artifactId
   final String version
   final String userReason
 
-<<<<<<< HEAD
   Coordinate(String groupId, String artifactId, String version, String userReason) {
-=======
-  Coordinate(String groupId, String artifactId, String version) {
->>>>>>> 8525d22e
     this.groupId = groupId ?: 'none'
     this.artifactId = artifactId ?: 'none'
     this.version = version ?: 'none'
@@ -87,13 +75,12 @@
 
   static Coordinate from(Dependency dependency) {
     String userReason = null
-    if (dependency.metaClass.respondsTo(dependency, "reason")) {
+    if (dependency.metaClass.respondsTo(dependency, "getReason")) {
       userReason = dependency.getReason()
     }
     return new Coordinate(dependency.group, dependency.name, dependency.version, userReason)
   }
 
-<<<<<<< HEAD
   static Key keyFrom(ModuleVersionSelector selector) {
     return new Key(selector.group, selector.name)
   }
@@ -103,20 +90,8 @@
       declared?.getOrDefault(new Key(identifier.group, identifier.name), null)?.getUserReason())
   }
 
-  Map.Entry<Key, Coordinate> getEntry() {
-    return new MapEntry(getKey(), this)
-=======
-  static Coordinate from(DependencyConstraint dependency) {
-    return new Coordinate(dependency.group, dependency.name, dependency.version)
-  }
-
-  static Coordinate from(ModuleVersionIdentifier identifier) {
-    return new Coordinate(identifier.group, identifier.name, identifier.version)
->>>>>>> 8525d22e
-  }
-
   static Coordinate from(ModuleComponentIdentifier identifier) {
-    return new Coordinate(identifier.group, identifier.module, identifier.version)
+    return new Coordinate(identifier.group, identifier.module, identifier.version, null)
   }
 
   @EqualsAndHashCode
