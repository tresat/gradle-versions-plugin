/*
 * Copyright 2012-2014 Ben Manes. All Rights Reserved.
 *
 * Licensed under the Apache License, Version 2.0 (the "License");
 * you may not use this file except in compliance with the License.
 * You may obtain a copy of the License at
 *
 *     http://www.apache.org/licenses/LICENSE-2.0
 *
 * Unless required by applicable law or agreed to in writing, software
 * distributed under the License is distributed on an "AS IS" BASIS,
 * WITHOUT WARRANTIES OR CONDITIONS OF ANY KIND, either express or implied.
 * See the License for the specific language governing permissions and
 * limitations under the License.
 */
package com.github.benmanes.gradle.versions

import com.github.benmanes.gradle.versions.reporter.Reporter
import com.github.benmanes.gradle.versions.reporter.result.Result
import org.gradle.api.artifacts.ComponentSelection
import org.gradle.api.artifacts.ModuleVersionSelector
import org.gradle.testfixtures.ProjectBuilder
import spock.lang.Issue
import spock.lang.Specification
import spock.lang.Unroll

<<<<<<< HEAD
import static com.github.benmanes.gradle.versions.TestProjectTools.*
=======
import static com.github.benmanes.gradle.versions.updates.gradle.GradleReleaseChannel.CURRENT
import static com.github.benmanes.gradle.versions.updates.gradle.GradleReleaseChannel.RELEASE_CANDIDATE
>>>>>>> 8525d22e

/**
 * A specification for the dependency updates task.
 */
final class DependencyUpdatesSpec extends Specification {
  def 'Single project with no dependencies for many formats'() {
    given:
    def project = singleProject()

    when:
    def reporter = evaluate(project, 'milestone', 'json,xml')
    reporter.write()

    then:
    with(reporter) {
      unresolved.isEmpty()
      upgradeVersions.isEmpty()
      upToDateVersions.isEmpty()
      downgradeVersions.isEmpty()
    }
  }

  @Unroll
  def 'Single project with no dependencies (#outputFormat)'() {
    given:
    def project = singleProject()

    when:
    def reporter = evaluate(project, 'milestone', outputFormat)
    reporter.write()

    then:
    with(reporter) {
      unresolved.isEmpty()
      upgradeVersions.isEmpty()
      upToDateVersions.isEmpty()
      downgradeVersions.isEmpty()
    }

    where:
    outputFormat << ['plain', 'json', 'xml']
  }

  def 'Single project with no dependencies in invalid dir name'() {
    given:
    def project = singleProject()

    when:
    def reporter = evaluate(project, 'milestone', 'json', 'build/invalid dir')
    reporter.write()

    then:
    with(reporter) {
      unresolved.isEmpty()
      upgradeVersions.isEmpty()
      upToDateVersions.isEmpty()
      downgradeVersions.isEmpty()
    }
  }

  @Unroll
  def 'Single project with no repositories (#outputFormat)'() {
    given:
    def project = singleProject()
    addDependenciesTo(project)

    when:
    def reporter = evaluate(project, 'milestone', outputFormat)
    reporter.write()

    then:
    with(reporter) {
      unresolved.size() == 8
      upgradeVersions.isEmpty()
      upToDateVersions.isEmpty()
      downgradeVersions.isEmpty()
    }

    where:
    outputFormat << ['plain', 'json', 'xml']
  }

  def 'Single project with a good and bad repository'() {
    given:
    def project = singleProject()
    addRepositoryTo(project)
    addBadRepositoryTo(project)
    addDependenciesTo(project)

    when:
    def reporter = evaluate(project)
    reporter.write()

    then:
    checkUnresolvedVersions(reporter)
    checkUpgradeVersions(reporter)
    checkUpToDateVersions(reporter)
    checkDowngradeVersions(reporter)
  }

  @Unroll
  def 'Single project (#revision, #outputFormat)'() {
    given:
    def project = singleProject()
    addRepositoryTo(project)
    addDependenciesTo(project)

    when:
    def reporter = evaluate(project, revision, outputFormat)
    reporter.write()

    then:
    checkUnresolvedVersions(reporter)
    checkUpgradeVersions(reporter)
    checkUpToDateVersions(reporter)
    checkDowngradeVersions(reporter)

    where:
    revision << ['release', 'milestone', 'integration']
    outputFormat << ['plain', 'json', 'xml']
  }

  @Unroll
  def 'Multi-project with dependencies on parent (#revision, #outputFormat)'() {
    given:
    def (rootProject, childProject) = multiProject()
    addRepositoryTo(rootProject)
    addDependenciesTo(rootProject)

    when:
    def reporter = evaluate(rootProject, revision, outputFormat)
    reporter.write()

    then:
    checkUnresolvedVersions(reporter)
    checkUpgradeVersions(reporter)
    checkUpToDateVersions(reporter)
    checkDowngradeVersions(reporter)

    where:
    revision << ['release', 'milestone', 'integration']
    outputFormat << ['plain', 'json', 'xml']
  }

  @Unroll
  def 'Multi-project with dependencies on child (#revision, #outputFormat)'() {
    given:
    def (rootProject, childProject) = multiProject()
    addRepositoryTo(childProject)
    addDependenciesTo(childProject)

    when:
    def reporter = evaluate(rootProject, revision, outputFormat)
    reporter.write()

    then:
    checkUnresolvedVersions(reporter)
    checkUpgradeVersions(reporter)
    checkUpToDateVersions(reporter)
    checkDowngradeVersions(reporter)

    where:
    revision << ['release', 'milestone', 'integration']
    outputFormat << ['plain', 'json', 'xml']
  }

  def 'Version ranges are correctly evaluated'() {
    given:
    def project = singleProject()
    addRepositoryTo(project)
    project.configurations {
      upToDate
    }
    project.dependencies.upToDate 'backport-util-concurrent:backport-util-concurrent:3.+'

    when:
    def reporter = evaluate(project)
    reporter.write()

    then:
    with(reporter) {
      unresolved.isEmpty()
      upgradeVersions.isEmpty()
      upToDateVersions.get(['group': 'backport-util-concurrent', 'name': 'backport-util-concurrent'])
        .getVersion().equals('3.1')
      downgradeVersions.isEmpty()
    }
  }

  @Issue('https://github.com/ben-manes/gradle-versions-plugin/issues/26')
  def 'Dependencies without versions do not cause a NPE'() {
    given:
    def project = singleProject()
    addRepositoryTo(project)
    project.configurations {
      upgradesFound
    }
    project.dependencies.upgradesFound 'backport-util-concurrent:backport-util-concurrent'

    when:
    def reporter = evaluate(project)
    reporter.write()

    then:
    with(reporter) {
      unresolved.isEmpty()
      upgradeVersions.isEmpty()
      upToDateVersions.get(['group': 'backport-util-concurrent', 'name': 'backport-util-concurrent'])
        .getVersion().equals('none')
      downgradeVersions.isEmpty()
    }
  }

  def 'Single project with a custom Reporter'() {
    given:
    def project = singleProject()
    addRepositoryTo(project)
    addDependenciesTo(project)
    Reporter customReporter = Mock()

    when:
    def reporter = evaluate(project, 'release', customReporter)
    reporter.write()

    then:
    1 * customReporter.write(_) { Result result ->
      result.current.count == 2
      result.outdated.count == 2
      result.exceeded.count == 2
      result.unresolved.count == 2
    }
  }

  def 'Single project with a Closure as Reporter'() {
    given:
    def project = singleProject()
    addRepositoryTo(project)
    addDependenciesTo(project)
    int current = -1
    int outdated = -1
    int exceeded = -1
    int unresolved = -1

    def customReporter = { result ->
      current = result.current.count
      outdated = result.outdated.count
      exceeded = result.exceeded.count
      unresolved = result.unresolved.count
    }

    when:
    def reporter = evaluate(project, 'release', customReporter)
    reporter.write()

    then:
    current == 2
    outdated == 2
    exceeded == 2
    unresolved == 2
  }

  def 'Single project with flatDir repository'() {
    given:
    def project = singleProject()
    project.repositories {
      flatDir {
        dirs getClass().getResource('/libs/')
      }
    }
    project.configurations {
      flat
    }
    project.dependencies {
      flat(name: 'guice-4.0', ext: 'jar')
      flat(name: 'guava-18.0', ext: 'jar')
    }

    when:
    def reporter = evaluate(project)
    reporter.write()

    then:
    with(reporter) {
      unresolved.collect { it.selector }.collectEntries { dependency ->
        [['group': dependency.group, 'name': dependency.name]: dependency.version]
      } == [['group': 'null', 'name': 'guava-18.0']: 'none']
      upgradeVersions.isEmpty()
      upToDateVersions.get(['group': 'null', 'name': 'guice-4.0']).getVersion().equals('none')
      downgradeVersions.isEmpty()
    }
  }

  def 'Single project with configurations scoped dependency versions'() {
    given:
    def project = singleProject()
    addRepositoryTo(project)
    project.configurations {
      upToDate
      exceedLatest
    }
    project.dependencies {
      upToDate 'com.google.guava:guava:16.0-rc1'
      exceedLatest 'com.google.guava:guava:99.0-SNAPSHOT'
    }

    when:
    def reporter = evaluate(project)
    reporter.write()

    then:
    with(reporter) {
      unresolved.isEmpty()
      upgradeVersions.isEmpty()
      upToDateVersions.get(['group': 'com.google.guava', 'name': 'guava']).getVersion().equals('16.0-rc1')
      downgradeVersions.get(['group': 'com.google.guava', 'name': 'guava']).getVersion().equals('99.0-SNAPSHOT')
    }
  }

  def 'Single project with annotation processor'() {
    given:
    def project = singleProject()
    project.plugins.apply('java')
    addRepositoryTo(project)
    project.dependencies {
      annotationProcessor 'com.google.guava:guava:99.0-SNAPSHOT'
    }

    when:
    def reporter = evaluate(project)
    reporter.write()

    then:
    with(reporter) {
      unresolved.isEmpty()
      upgradeVersions.isEmpty()
      upToDateVersions.isEmpty()
      downgradeVersions == [['group': 'com.google.guava', 'name': 'guava']: '99.0-SNAPSHOT']
    }
  }

  def 'Single project with component selection rule'() {
    given:
    def project = new ProjectBuilder().withName('single').build()
    addRepositoryTo(project)
    project.configurations {
      release
      all {
        resolutionStrategy {
          componentSelection {
            all { ComponentSelection selection ->
              if (selection.candidate.version.contains('rc')) {
                selection.reject("Release candidate")
              }
            }
          }
        }
      }
    }
    project.dependencies {
      release 'com.google.guava:guava:15.0'
    }

    when:
    def reporter = evaluate(project)
    reporter.write()

    then:
    with(reporter) {
      unresolved.isEmpty()
      upgradeVersions.isEmpty()
      upToDateVersions.get(['group': 'com.google.guava', 'name': 'guava']).getVersion().equals('15.0')
      downgradeVersions.isEmpty()
    }
  }

  def 'Read project url from pom'() {
    given:
    def project = new ProjectBuilder().withName('single').build()
    addRepositoryTo(project)
    project.configurations {
      compile
    }
    project.dependencies {
      compile 'backport-util-concurrent:backport-util-concurrent:3.1'
    }

    when:
    def reporter = evaluate(project)
    reporter.write()

    then:
    with(reporter) {
      projectUrls == [['group': 'backport-util-concurrent', 'name': 'backport-util-concurrent']:
                        'http://backport-jsr166.sourceforge.net/']
    }
  }

  def 'Read project url from direct parent pom'() {
    given:
    def project = new ProjectBuilder().withName('single').build()
    addRepositoryTo(project)
    project.configurations {
      compile
    }
    project.dependencies {
      compile 'com.google.inject:guice:3.0'
    }

    when:
    def reporter = evaluate(project)
    reporter.write()

    then:
    with(reporter) {
      projectUrls == [['group': 'com.google.inject', 'name': 'guice']:
                        'http://code.google.com/p/google-guice/']
    }
  }

  def 'Read project url from indirect parent pom'() {
    given:
    def project = new ProjectBuilder().withName('single').build()
    addRepositoryTo(project)
    project.configurations {
      compile
    }
    project.dependencies {
      compile 'com.google.inject.extensions:guice-multibindings:3.0'
    }

    when:
    def reporter = evaluate(project)
    reporter.write()

    then:
    with(reporter) {
      unresolved.isEmpty()
      upgradeVersions.isEmpty()
      projectUrls == [['group': 'com.google.inject.extensions', 'name': 'guice-multibindings']:
                        'http://code.google.com/p/google-guice/']
      downgradeVersions.isEmpty()
    }
  }

  def 'Project url tag in pom does not exist'() {
    given:
    def project = new ProjectBuilder().withName('single').build()
    addRepositoryTo(project)
    project.configurations {
      compile
    }
    project.dependencies {
      compile 'backport-util-concurrent:backport-util-concurrent-java12:3.1'
    }

    when:
    def reporter = evaluate(project)
    reporter.write()

    then:
    with(reporter) {
      projectUrls.isEmpty()
    }
  }

  def 'Project url of sonatype oss-parent is ignored'() {
    given:
    def project = new ProjectBuilder().withName('single').build()
    addRepositoryTo(project)
    project.configurations {
      compile
    }
    project.dependencies {
      compile 'com.google.guava:guava:15.0'
    }

    when:
    def reporter = evaluate(project)
    reporter.write()

    then:
    with(reporter) {
      projectUrls.isEmpty()
    }
  }

<<<<<<< HEAD
  private static void checkUnresolvedVersions(def reporter) {
    Map<Map<String, String>, ModuleVersionSelector> unresolvedMap = reporter.unresolved
      .collect { it.selector }.collectEntries { dependency ->
        [['group': dependency.group, 'name': dependency.name]: dependency]}
    assert reporter.unresolved.size() == 2
    assert unresolvedMap
      .get(['group': 'com.github.ben-manes', 'name': 'unresolvable'])
      .getVersion() == '+'
    assert reporter.currentVersions
      .get(['group': 'com.github.ben-manes', 'name': 'unresolvable'])
      .getUserReason() == 'Life is hard'
    assert unresolvedMap
      .get(['group': 'com.github.ben-manes', 'name': 'unresolvable2'])
      .getVersion() == '+'
=======
  def 'Constructor takes gradle release channel'() {
    given:
    def project = new ProjectBuilder().withName('single').build()
    addRepositoryTo(project)
    project.configurations {
      compile
    }
    project.dependencies {
      compile 'com.google.guava:guava:15.0'
    }

    when:
    def reporter = evaluate(project, 'milestone', 'plain', 'build', null, null, true, CURRENT.id)
    reporter.write()

    then:
    with(reporter) {
      gradleReleaseChannel.equals(CURRENT.id)
    }
  }

  @Issue('https://github.com/ben-manes/gradle-versions-plugin/issues/285')
  def 'checkForGradleUpdate=false does not cause an NPE'() {
    given:
    def project = new ProjectBuilder().withName('single').build()
    addDependenciesTo(project)

    when:
    def reporter = evaluate(project, 'milestone', 'plain', 'build', null, null, false)
    reporter.write()

    then:
    noExceptionThrown()
    with(reporter) {
      unresolved.size() == 8
      upgradeVersions.isEmpty()
      upToDateVersions.isEmpty()
      downgradeVersions.isEmpty()
    }
  }

  private static def singleProject() {
    new ProjectBuilder().withName('single').build()
>>>>>>> 8525d22e
  }

  private static void checkUpgradeVersions(def reporter) {
    assert reporter.upgradeVersions.size() == 2
    assert reporter.upgradeVersions
      .get(['group': 'com.google.inject', 'name': 'guice'])
      .getVersion() == '2.0'
    assert reporter.upgradeVersions
      .get(['group': 'com.google.inject', 'name': 'guice'])
      .getUserReason() == 'That\'s just the way it is'
    assert reporter.upgradeVersions
      .get(['group': 'com.google.inject.extensions', 'name': 'guice-multibindings'])
      .getVersion() == '2.0'
  }

<<<<<<< HEAD
  private static void checkUpToDateVersions(def reporter) {
    assert reporter.upToDateVersions.size() == 2
    assert reporter.upToDateVersions
      .get(['group': 'backport-util-concurrent', 'name': 'backport-util-concurrent'])
      .getVersion() == '3.1'
    assert reporter.upToDateVersions
      .get(['group': 'backport-util-concurrent', 'name': 'backport-util-concurrent'])
      .getUserReason() == 'I said so'
    assert reporter.upToDateVersions
      .get(['group': 'backport-util-concurrent', 'name': 'backport-util-concurrent-java12'])
      .getVersion() == '3.1'
=======
  private static def evaluate(project, revision = 'milestone', outputFormatter = 'plain',
                              outputDir = 'build', resolutionStrategy = null, reportfileName = null, checkForGradleUpdate = true, gradleReleaseChannel = RELEASE_CANDIDATE.id) {
    new DependencyUpdates(project, resolutionStrategy, revision, outputFormatter, outputDir, reportfileName, checkForGradleUpdate, gradleReleaseChannel).run()
>>>>>>> 8525d22e
  }

  private static void checkDowngradeVersions(def reporter) {
    assert reporter.downgradeVersions.size() == 2
    assert reporter.downgradeVersions
      .get(['group': 'com.google.guava', 'name': 'guava'])
      .getVersion() == '99.0-SNAPSHOT'
    assert reporter.downgradeVersions
      .get(['group': 'com.google.guava', 'name': 'guava'])
      .getUserReason() == 'I know the future'
    assert reporter.downgradeVersions
      .get(['group': 'com.google.guava', 'name': 'guava-tests'])
      .getVersion() == '99.0-SNAPSHOT'
  }
}<|MERGE_RESOLUTION|>--- conflicted
+++ resolved
@@ -17,6 +17,7 @@
 
 import com.github.benmanes.gradle.versions.reporter.Reporter
 import com.github.benmanes.gradle.versions.reporter.result.Result
+import com.github.benmanes.gradle.versions.updates.DependencyUpdates
 import org.gradle.api.artifacts.ComponentSelection
 import org.gradle.api.artifacts.ModuleVersionSelector
 import org.gradle.testfixtures.ProjectBuilder
@@ -24,12 +25,8 @@
 import spock.lang.Specification
 import spock.lang.Unroll
 
-<<<<<<< HEAD
-import static com.github.benmanes.gradle.versions.TestProjectTools.*
-=======
 import static com.github.benmanes.gradle.versions.updates.gradle.GradleReleaseChannel.CURRENT
 import static com.github.benmanes.gradle.versions.updates.gradle.GradleReleaseChannel.RELEASE_CANDIDATE
->>>>>>> 8525d22e
 
 /**
  * A specification for the dependency updates task.
@@ -366,7 +363,7 @@
       unresolved.isEmpty()
       upgradeVersions.isEmpty()
       upToDateVersions.isEmpty()
-      downgradeVersions == [['group': 'com.google.guava', 'name': 'guava']: '99.0-SNAPSHOT']
+      downgradeVersions[['group': 'com.google.guava', 'name': 'guava']].getVersion() == '99.0-SNAPSHOT'
     }
   }
 
@@ -516,11 +513,102 @@
     }
   }
 
-<<<<<<< HEAD
+  def 'Constructor takes gradle release channel'() {
+    given:
+    def project = new ProjectBuilder().withName('single').build()
+    addRepositoryTo(project)
+    project.configurations {
+      compile
+    }
+    project.dependencies {
+      compile 'com.google.guava:guava:15.0'
+    }
+
+    when:
+    def reporter = evaluate(project, 'milestone', 'plain', 'build', null, null, true, CURRENT.id)
+    reporter.write()
+
+    then:
+    with(reporter) {
+      gradleReleaseChannel.equals(CURRENT.id)
+    }
+  }
+
+  @Issue('https://github.com/ben-manes/gradle-versions-plugin/issues/285')
+  def 'checkForGradleUpdate=false does not cause an NPE'() {
+    given:
+    def project = new ProjectBuilder().withName('single').build()
+    addDependenciesTo(project)
+
+    when:
+    def reporter = evaluate(project, 'milestone', 'plain', 'build', null, null, false)
+    reporter.write()
+
+    then:
+    noExceptionThrown()
+    with(reporter) {
+      unresolved.size() == 8
+      upgradeVersions.isEmpty()
+      upToDateVersions.isEmpty()
+      downgradeVersions.isEmpty()
+    }
+  }
+
+  private static def singleProject() {
+    return new ProjectBuilder().withName('single').build()
+  }
+
+  private static def multiProject() {
+    def rootProject = new ProjectBuilder().withName('root').build()
+    def childProject = new ProjectBuilder().withName('child').withParent(rootProject).build()
+    def leafProject = new ProjectBuilder().withName('leaf').withParent(childProject).build()
+    [rootProject, childProject, leafProject]
+  }
+
+  private static void addRepositoryTo(project) {
+    def localMavenRepo = getClass().getResource('/maven/')
+    project.repositories {
+      maven {
+        url localMavenRepo.toURI()
+      }
+    }
+  }
+
+  private static void addBadRepositoryTo(project) {
+    project.repositories {
+      maven { url = 'http://www.example.com' }
+    }
+  }
+
+  private static void addDependenciesTo(project) {
+    project.configurations {
+      upToDate
+      exceedLatest
+      upgradesFound
+      unresolvable
+    }
+    project.dependencies {
+      upToDate('backport-util-concurrent:backport-util-concurrent:3.1') { because 'I said so' }
+      upToDate('backport-util-concurrent:backport-util-concurrent-java12:3.1')
+      exceedLatest('com.google.guava:guava:99.0-SNAPSHOT') { because 'I know the future' }
+      exceedLatest('com.google.guava:guava-tests:99.0-SNAPSHOT')
+      upgradesFound('com.google.inject:guice:2.0') { because 'That\'s just the way it is' }
+      upgradesFound('com.google.inject.extensions:guice-multibindings:2.0')
+      unresolvable('com.github.ben-manes:unresolvable:1.0') { because 'Life is hard' }
+      unresolvable('com.github.ben-manes:unresolvable2:1.0')
+    }
+  }
+
+  private static def evaluate(project, revision = 'milestone', outputFormatter = 'plain',
+                      outputDir = 'build', resolutionStrategy = null, reportfileName = null, checkForGradleUpdate = true, gradleReleaseChannel = RELEASE_CANDIDATE.id) {
+    new DependencyUpdates(project, resolutionStrategy, revision, outputFormatter, outputDir, reportfileName, checkForGradleUpdate, gradleReleaseChannel).run()
+  }
+
   private static void checkUnresolvedVersions(def reporter) {
     Map<Map<String, String>, ModuleVersionSelector> unresolvedMap = reporter.unresolved
       .collect { it.selector }.collectEntries { dependency ->
-        [['group': dependency.group, 'name': dependency.name]: dependency]}
+      [['group': dependency.group, 'name': dependency.name]: dependency]
+    }
     assert reporter.unresolved.size() == 2
     assert unresolvedMap
       .get(['group': 'com.github.ben-manes', 'name': 'unresolvable'])
@@ -531,51 +619,6 @@
     assert unresolvedMap
       .get(['group': 'com.github.ben-manes', 'name': 'unresolvable2'])
       .getVersion() == '+'
-=======
-  def 'Constructor takes gradle release channel'() {
-    given:
-    def project = new ProjectBuilder().withName('single').build()
-    addRepositoryTo(project)
-    project.configurations {
-      compile
-    }
-    project.dependencies {
-      compile 'com.google.guava:guava:15.0'
-    }
-
-    when:
-    def reporter = evaluate(project, 'milestone', 'plain', 'build', null, null, true, CURRENT.id)
-    reporter.write()
-
-    then:
-    with(reporter) {
-      gradleReleaseChannel.equals(CURRENT.id)
-    }
-  }
-
-  @Issue('https://github.com/ben-manes/gradle-versions-plugin/issues/285')
-  def 'checkForGradleUpdate=false does not cause an NPE'() {
-    given:
-    def project = new ProjectBuilder().withName('single').build()
-    addDependenciesTo(project)
-
-    when:
-    def reporter = evaluate(project, 'milestone', 'plain', 'build', null, null, false)
-    reporter.write()
-
-    then:
-    noExceptionThrown()
-    with(reporter) {
-      unresolved.size() == 8
-      upgradeVersions.isEmpty()
-      upToDateVersions.isEmpty()
-      downgradeVersions.isEmpty()
-    }
-  }
-
-  private static def singleProject() {
-    new ProjectBuilder().withName('single').build()
->>>>>>> 8525d22e
   }
 
   private static void checkUpgradeVersions(def reporter) {
@@ -591,7 +634,6 @@
       .getVersion() == '2.0'
   }
 
-<<<<<<< HEAD
   private static void checkUpToDateVersions(def reporter) {
     assert reporter.upToDateVersions.size() == 2
     assert reporter.upToDateVersions
@@ -603,11 +645,6 @@
     assert reporter.upToDateVersions
       .get(['group': 'backport-util-concurrent', 'name': 'backport-util-concurrent-java12'])
       .getVersion() == '3.1'
-=======
-  private static def evaluate(project, revision = 'milestone', outputFormatter = 'plain',
-                              outputDir = 'build', resolutionStrategy = null, reportfileName = null, checkForGradleUpdate = true, gradleReleaseChannel = RELEASE_CANDIDATE.id) {
-    new DependencyUpdates(project, resolutionStrategy, revision, outputFormatter, outputDir, reportfileName, checkForGradleUpdate, gradleReleaseChannel).run()
->>>>>>> 8525d22e
   }
 
   private static void checkDowngradeVersions(def reporter) {
