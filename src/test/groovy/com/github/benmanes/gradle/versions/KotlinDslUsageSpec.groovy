package com.github.benmanes.gradle.versions

import org.gradle.testkit.runner.GradleRunner
import org.junit.Rule
import org.junit.rules.TemporaryFolder
import spock.lang.Specification
import spock.lang.Unroll

final class KotlinDslUsageSpec extends Specification {

  @Rule
  TemporaryFolder testProjectDir = new TemporaryFolder()
  private File buildFile

  def 'setup'() {
    def mavenRepoUrl = getClass().getResource('/maven/').toURI()

    buildFile = testProjectDir.newFile('build.gradle.kts')
    buildFile <<
      """
        import com.github.benmanes.gradle.versions.updates.DependencyUpdatesTask

        plugins {
          java
          id("com.github.ben-manes.versions")
        }

        apply(plugin = "com.github.ben-manes.versions")

        repositories {
          maven(url = "${mavenRepoUrl}")
        }

        dependencies {
          compile("com.google.inject:guice:2.0")
        }
        """.stripIndent()
  }

  @Unroll
  def "user friendly kotlin-dsl"() {
    given:
    def srdErrWriter = new StringWriter()
    buildFile << '''
      tasks.named<DependencyUpdatesTask>("dependencyUpdates") {
          checkForGradleUpdate = true
          outputFormatter = "json"
          outputDir = "build/dependencyUpdates"
          reportfileName = "report"
          resolutionStrategy {
            componentSelection {
              all {
                if (candidate.version == "3.1" && currentVersion != "") {
                  reject("Guice 3.1 not allowed")
                }
              }
            }
          }
        }
    '''

    when:
    def result = GradleRunner.create()
      .withGradleVersion(gradleVersion)
      .withPluginClasspath()
      .withProjectDir(testProjectDir.root)
      .withArguments('dependencyUpdates')
      .forwardStdError(srdErrWriter)
      .build()

    then:
<<<<<<< HEAD
    result.output.contains('''Failed to determine the latest version for the following dependencies (use --info for details):
       | - com.google.inject:guice'''.stripMargin().replace('\r','').replace('\n', System.lineSeparator()))
=======
    result.output.contains('''com.google.inject:guice [2.0 -> 3.0]''')
>>>>>>> 8525d22e
    srdErrWriter.toString().empty

    where:
    gradleVersion << ['5.6']
  }
}<|MERGE_RESOLUTION|>--- conflicted
+++ resolved
@@ -69,12 +69,7 @@
       .build()
 
     then:
-<<<<<<< HEAD
-    result.output.contains('''Failed to determine the latest version for the following dependencies (use --info for details):
-       | - com.google.inject:guice'''.stripMargin().replace('\r','').replace('\n', System.lineSeparator()))
-=======
     result.output.contains('''com.google.inject:guice [2.0 -> 3.0]''')
->>>>>>> 8525d22e
     srdErrWriter.toString().empty
 
     where:
